# Home-Assistant Integration for Remote Two Changelog
All notable changes to this project will be documented in this file.

The format is based on [Keep a Changelog](https://keepachangelog.com/en/1.0.0/),
and this project adheres to [Semantic Versioning](https://semver.org/spec/v2.0.0.html).

## Unreleased

_Changes in the next release_

<<<<<<< HEAD
### Added
- Map scenes to push buttons ([#29](https://github.com/unfoldedcircle/integration-home-assistant/issues/29)).
=======
### Changed
- Rename media-player `select_sound_mode` command parameter
>>>>>>> 79b49c4f

---

## v0.4.0 - 2023-09-13
### Added
- Allow to use HA Scripts as Button Entity.

## v0.3.0 - 2023-07-17
### Added
- option to use zeroconf library for mDNS advertisement instead of mdns-sd
- new media player features:
  - Add support for input source and sound mode selection.
  - Propagate entity states `standby` and `buffering`.

## v0.2.1 - 2023-05-25
### Fixed
- mdns-sd workaround for mDNS query flooding

## v0.2.0 - 2023-03-28
### Added
- mDNS announcement and `get_driver_metadata` message implementation.
- driver setup flow with main & advanced configuration settings.
- initial TLS WebSocket client and server support.<|MERGE_RESOLUTION|>--- conflicted
+++ resolved
@@ -8,13 +8,11 @@
 
 _Changes in the next release_
 
-<<<<<<< HEAD
 ### Added
 - Map scenes to push buttons ([#29](https://github.com/unfoldedcircle/integration-home-assistant/issues/29)).
-=======
+
 ### Changed
 - Rename media-player `select_sound_mode` command parameter
->>>>>>> 79b49c4f
 
 ---
 
